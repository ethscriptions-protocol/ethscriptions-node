class Token < ApplicationRecord
  include OrderQuery
  order_query :newest_first,
    [:deploy_block_number, :desc],
    [:deploy_transaction_index, :desc, unique: true]
  
  order_query :oldest_first,
    [:deploy_block_number, :asc],
    [:deploy_transaction_index, :asc, unique: true]
    
  has_many :token_items,
    foreign_key: :deploy_ethscription_transaction_hash,
    primary_key: :deploy_ethscription_transaction_hash,
    inverse_of: :token
    
  belongs_to :deploy_ethscription,
    foreign_key: :deploy_ethscription_transaction_hash,
    primary_key: :transaction_hash,
    class_name: 'Ethscription',
    inverse_of: :token,
    optional: true
  
  scope :minted_out, -> { where("total_supply = max_supply") }
  scope :not_minted_out, -> { where("total_supply < max_supply") }
  
  def self.find_by_page_key(...)
    find_by_deploy_ethscription_transaction_hash(...)
  end
  
  def page_key
    deploy_ethscription_transaction_hash
  end
  
  def minted_out?
    total_supply == max_supply
  end
  
  def self.create_from_token_details!(tick:, p:, max:, lim:)
    deploy_tx = find_deploy_transaction(tick: tick, p: p, max: max, lim: lim)
    
    existing = find_by(deploy_ethscription_transaction_hash: deploy_tx.transaction_hash)
    
    return existing if existing
    
    content = OpenStruct.new(JSON.parse(deploy_tx.content))
    
    create!(
      deploy_ethscription_transaction_hash: deploy_tx.transaction_hash,
      deploy_block_number: deploy_tx.block_number,
      deploy_transaction_index: deploy_tx.transaction_index,
      protocol: content.p,
      tick: content.tick,
      max_supply: content.max.to_i,
      mint_amount: content.lim.to_i,
      total_supply: 0
    )
  end
  
  def sync_token_items!
    return if minted_out?
    
    unless tick =~ /\A[[:alnum:]\p{Emoji_Presentation}]+\z/
      raise "Invalid tick format: #{tick.inspect}"
    end
    quoted_tick = ActiveRecord::Base.connection.quote_string(tick)
    
    unless protocol =~ /\A[a-z0-9\-]+\z/
      raise "Invalid protocol format: #{protocol.inspect}"
    end
    quoted_protocol = ActiveRecord::Base.connection.quote_string(protocol)
    
    trailing_digit_count = max_id.to_i.to_s.length - 1

    regex = %Q{^data:,{"p":"#{quoted_protocol}","op":"mint","tick":"#{quoted_tick}","id":"([1-9][0-9]{0,#{trailing_digit_count}})","amt":"#{mint_amount.to_i}"}$}

    deploy_ethscription = Ethscription.find_by(
      transaction_hash: deploy_ethscription_transaction_hash
    )
    
    sql = <<-SQL
      INSERT INTO token_items (
        ethscription_transaction_hash,
        deploy_ethscription_transaction_hash,
        token_item_id,
        block_number,
        transaction_index,
        created_at,
        updated_at
      )
      SELECT 
        e.transaction_hash,
        '#{deploy_ethscription_transaction_hash}',
        (substring(e.content_uri from '#{regex}')::integer),
        e.block_number,
        e.transaction_index,
        NOW(),
        NOW()
      FROM 
        ethscriptions e
      WHERE 
        e.content_uri ~ '#{regex}' AND
        substring(e.content_uri from '#{regex}')::integer BETWEEN 1 AND #{max_id} AND
        (
          e.block_number > #{deploy_ethscription.block_number} OR 
          (
            e.block_number = #{deploy_ethscription.block_number} AND 
            e.transaction_index > #{deploy_ethscription.transaction_index}
          )
        )
      ON CONFLICT (ethscription_transaction_hash, deploy_ethscription_transaction_hash, token_item_id) 
      DO NOTHING
    SQL

    Token.transaction do
      ActiveRecord::Base.connection.execute(sql)
    
      update!(total_supply: token_items.count * mint_amount)
    end
  end
  
  def max_id
    max_supply.div(mint_amount)
  end
  
  def token_items_checksum
    Rails.cache.fetch(["token-items-checksum", token_items]) do
      item_hashes = token_items.select(:ethscription_transaction_hash)
      scope = Ethscription.oldest_first.where(transaction_hash: item_hashes)
      Ethscription.scope_checksum(scope)
    end
  end
  
  def last_balance_change_block
    sq = token_items.select(:ethscription_transaction_hash)
<<<<<<< HEAD
    
=======

>>>>>>> 54ceb50d
    EthscriptionTransfer.where(ethscription_transaction_hash: sq).
      newest_first.limit(1).pluck(:block_number).first
  end
  
<<<<<<< HEAD
  def current_balances
    most_recent_balances_snapshot = balances_observations.first
    
    if most_recent_balances_snapshot['as_of_block_number'] > last_balance_change_block
      return most_recent_balances_snapshot['balances']
    end
    
    take_balances_snapshot_no_duplicate_jobs
    
    {}
  end
  
=======
>>>>>>> 54ceb50d
  def take_balances_snapshot
    with_lock do
      balance_map, latest_block_number, latest_block_hash = token_balances
      
      snapshot = {
        balances: balance_map,
        as_of_block_number: latest_block_number,
        as_of_blockhash: latest_block_hash
      }.with_indifferent_access
  
      existing_snapshot = balances_observations.find { |b| b['as_of_block_number'] == latest_block_number }
  
      if existing_snapshot
        return if existing_snapshot['as_of_blockhash'] == latest_block_hash
  
        balances_observations.delete(existing_snapshot)
      end
  
      balances_observations.unshift(snapshot)
  
      balances_observations.pop if balances_observations.size > 5
  
      update!(balances_observations: balances_observations)
    end
  end
  
  def balances_observation(as_of_block_number = nil)
    if as_of_block_number
      snapshot = balances_observations.detect { |b| b['as_of_block_number'] == as_of_block_number }
      return snapshot || {}
    end
  
    balances_observations.first || {}
  end
  
  def balance_of(address)
    return unless current_balances.present?
    current_balances.fetch(address&.downcase, 0)
  end
  
  def token_balances
    item_hashes = token_items.select(:ethscription_transaction_hash)
    
    balances = Ethscription.where(transaction_hash: item_hashes).
      select(
        :current_owner,
        Arel.sql("SUM(#{mint_amount}) AS balance"),
        Arel.sql("(SELECT block_number FROM eth_blocks WHERE imported_at IS NOT NULL ORDER BY block_number DESC LIMIT 1) AS latest_block_number"),
        Arel.sql("(SELECT blockhash FROM eth_blocks WHERE imported_at IS NOT NULL ORDER BY block_number DESC LIMIT 1) AS latest_block_hash")
      ).
      group(:current_owner)

    balance_map = balances.each_with_object({}) do |balance, map|
      map[balance.current_owner] = balance.balance
    end

    latest_block_number = balances.first&.latest_block_number
    latest_block_hash = balances.first&.latest_block_hash

    return balance_map, latest_block_number, latest_block_hash
  end
  
  def token_balances_at_block_and_tx_index(block_number, tx_index)
    item_hashes = token_items.select(:ethscription_transaction_hash)
    
    ownerships = EthscriptionOwnershipVersion
      .where(
        'block_number < ? OR (block_number = ? AND transaction_index <= ?)',
        block_number, block_number, tx_index)
      .where(ethscription_transaction_hash: item_hashes)
      .newest_first
      .to_a

    latest_ownerships = ownerships
      .group_by(&:ethscription_transaction_hash)
      .values
      .map(&:first)

    latest_ownerships
      .group_by(&:current_owner)
      .transform_values { |os| os.count * mint_amount }
  end
  
  def self.batch_import(tokens)
    tokens.each do |token|
      tick = token.fetch('tick')
      protocol = token.fetch('p')
      max = token.fetch('max')
      lim = token.fetch('lim')
      
      token = create_from_token_details!(tick: tick, p: protocol, max: max, lim: lim)
      
      token.sync_token_items!
    end
  end
  
  def self.batch_balance_snapshot
    all.find_each do |token|
      token.take_balances_snapshot_no_duplicate_jobs
    end
  end
  
  def self.batch_token_item_sync
    not_minted_out.find_each do |token|
      token.delay.sync_token_items!
    end
  end
  
  def take_balances_snapshot_no_duplicate_jobs
    return if Delayed::Job.
    where("handler LIKE ?", "%method_name: :take_balances_snapshot%").
    where("handler ~ ?", ".*name: id\\s+value_before_type_cast: #{id}.*").exists?

    delay.take_balances_snapshot
  end
  
  def self.find_deploy_transaction(tick:, p:, max:, lim:)    
    uri = %<data:,{"p":"#{p}","op":"deploy","tick":"#{tick}","max":"#{max}","lim":"#{lim}"}>
    
    Ethscription.find_by_content_uri(uri)
  end
  
  def as_json(options = {})
    super(options.merge(except: [:balances_observations])).tap do |json|
      if options[:include_last_balance_change_block]
        json[:last_balance_change_block] = last_balance_change_block
      end
      
      if options[:include_balances_observations]
        json[:balances_observations] = balances_observations
      end
    end
  end
end<|MERGE_RESOLUTION|>--- conflicted
+++ resolved
@@ -132,16 +132,11 @@
   
   def last_balance_change_block
     sq = token_items.select(:ethscription_transaction_hash)
-<<<<<<< HEAD
-    
-=======
-
->>>>>>> 54ceb50d
+    
     EthscriptionTransfer.where(ethscription_transaction_hash: sq).
       newest_first.limit(1).pluck(:block_number).first
   end
   
-<<<<<<< HEAD
   def current_balances
     most_recent_balances_snapshot = balances_observations.first
     
@@ -154,8 +149,6 @@
     {}
   end
   
-=======
->>>>>>> 54ceb50d
   def take_balances_snapshot
     with_lock do
       balance_map, latest_block_number, latest_block_hash = token_balances
